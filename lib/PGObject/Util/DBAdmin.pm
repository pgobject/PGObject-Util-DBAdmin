--- conflicted
+++ resolved
@@ -412,21 +412,12 @@
     local $ENV{PGPASSWORD} = $self->password if defined $self->password;
     my $output_fh = $self->_open_temp_filehandle(%args);
 
-<<<<<<< HEAD
-    my @command = ('pg_dump', '--verbose');
+    my @command = ('pg_dump');
     defined $self->username and push(@command, "-U", $self->username);
     defined $self->host     and push(@command, "-h", $self->host);
     defined $self->port     and push(@command, "-p", $self->port);
     defined $args{format}   and push(@command, "-F$args{format}");
     defined $self->dbname   and push(@command, $self->dbname);
-=======
-    my @command = ('pg_dump');
-    $self->username and push(@command, "-U", $self->username);
-    $self->host     and push(@command, "-h", $self->host);
-    $self->port     and push(@command, "-p", $self->port);
-    defined $args{format} and push(@command, "-F$args{format}");
-    $self->dbname   and push(@command, $self->dbname);
->>>>>>> d9e1a4b8
 
     $self->_run_command_to_file(
         $output_fh,
